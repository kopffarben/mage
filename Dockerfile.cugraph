--- conflicted
+++ resolved
@@ -66,13 +66,8 @@
 
 RUN curl https://sh.rustup.rs -sSf | sh -s -- -y && \
     export PATH="/root/.cargo/bin:${PATH}" && \ 
-<<<<<<< HEAD
     python3 -m pip install -r /mage/python/requirements.txt && \ 
     python3 -m pip install dgl -f https://data.dgl.ai/wheels/repo.html && \ 
-=======
-    python3 -m pip install -r /mage/python/requirements.txt && \
-    python3 -m pip install dgl -f https://data.dgl.ai/wheels/repo.html \ 
->>>>>>> f0c32716
     python3 /mage/setup build \ 
     --gpu \
     --cpp-build-flags MAGE_CUGRAPH_ROOT=/opt/conda/envs/rapids/ \
