--- conflicted
+++ resolved
@@ -142,13 +142,8 @@
   /// @param[in] edge_id edge ID
   ///
   /// @return double weight
-<<<<<<< HEAD
-  const double &GetWeight(TSize edge_id) const {
-    if (edge_id >= edges_.size()) {
-=======
   double GetWeight(TSize edge_id) const override {
     if (edge_id < 0 || edge_id >= edges_.size()) {
->>>>>>> e6c024ef
       throw mg_exception::InvalidIDException();
     }
     return weights_[edge_id];
