--- conflicted
+++ resolved
@@ -3,13 +3,8 @@
 #include <cassert>
 #include <chrono>
 #include <cmath>
-<<<<<<< HEAD
-#include <vector>
-#include <stack>
-=======
 #include <stack>
 #include <vector>
->>>>>>> 9f81d05d
 
 namespace mg_test_utility {
 
