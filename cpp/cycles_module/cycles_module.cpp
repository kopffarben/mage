--- conflicted
+++ resolved
@@ -21,11 +21,7 @@
 
 void GetCycles(const mgp_list *args, const mgp_graph *memgraph_graph, mgp_result *result, mgp_memory *memory) {
   try {
-<<<<<<< HEAD
-    auto graph = mg_utility::GetGraphView(memgraph_graph, result, memory, mg_graph::GraphType::kDirectedGraph);
-=======
     auto graph = mg_utility::GetGraphView(memgraph_graph, result, memory, mg_graph::GraphType::kUndirectedGraph);
->>>>>>> 9f81d05d
     auto cycles = cycles_alg::GetCycles(*graph);
 
     for (std::size_t cycle_id = 0; cycle_id < cycles.size(); cycle_id++) {
