#include <queue>
#include <unordered_map>

#include <mg_procedure.h>
#include <mg_exceptions.hpp>
#include <mg_utils.hpp>

namespace {

constexpr char const *kFieldVertex = "node";
constexpr char const *kFieldComponentId = "component_id";

void InsertWeaklyComponentResult(const mgp_graph *graph, mgp_result *result, mgp_memory *memory, const int component_id,
                                 const int vertex_id) {
  mgp_result_record *record = mgp_result_new_record(result);
  if (record == nullptr) {
    throw mg_exception::NotEnoughMemoryException();
  }

<<<<<<< HEAD
  mg_utility::InsertNodeValueResult(graph, record, field_vertex, vertex_id, memory);
  mg_utility::InsertIntValueResult(record, field_component_id, component_id, memory);
=======
  mg_utility::InsertNodeValueResult(graph, record, kFieldVertex, vertex_id, memory);
  mg_utility::InsertIntValueResult(record, kFieldComponentId, component_id, memory);
>>>>>>> 9f81d05d
}

/// Finds weakly connected components of a graph.
///
/// Time complexity: O(|V|+|E|)
<<<<<<< HEAD
static void Weak(const mgp_list *args, const mgp_graph *memgraph_graph, mgp_result *result, mgp_memory *memory) {
  try {
    auto graph = mg_utility::GetGraphView(memgraph_graph, result, memory, mg_graph::GraphType::kDirectedGraph);
=======
void Weak(const mgp_list *args, const mgp_graph *memgraph_graph, mgp_result *result, mgp_memory *memory) {
  try {
    auto graph = mg_utility::GetGraphView(memgraph_graph, result, memory, mg_graph::GraphType::kUndirectedGraph);
>>>>>>> 9f81d05d

    std::unordered_map<std::uint64_t, std::uint64_t> vertex_component;
    std::uint64_t curr_component = 0;
    for (auto vertex : graph->Nodes()) {
      if (vertex_component.find(vertex.id) != vertex_component.end()) continue;

      // Run BFS from current vertex.
      std::queue<std::uint64_t> q;

      q.push(vertex.id);
      vertex_component[vertex.id] = curr_component;
      while (!q.empty()) {
        auto v_id = q.front();
        q.pop();

        // Iterate over inbound edges.
        for (auto neihgbor : graph->Neighbours(v_id)) {
          auto next_id = neihgbor.node_id;

          if (vertex_component.find(next_id) != vertex_component.end()) {
            continue;
          }
          vertex_component[next_id] = curr_component;
          q.push(next_id);
        }
      }

      ++curr_component;
    }

<<<<<<< HEAD
    for (const auto &p : vertex_component) {
      auto vertex_id = graph->GetMemgraphNodeId(p.first);
      auto component_id = p.second;

      InsertWeaklyComponentResult(memgraph_graph, result, memory, component_id, vertex_id);
=======
    for (const auto [vertex_id, component_id] : vertex_component) {
      // Insert each weakly component record
      InsertWeaklyComponentResult(memgraph_graph, result, memory, component_id, graph->GetMemgraphNodeId(vertex_id));
>>>>>>> 9f81d05d
    }
  } catch (const std::exception &e) {
    // We must not let any exceptions out of our module.
    mgp_result_set_error_msg(result, e.what());
    return;
  }
}
}  // namespace

extern "C" int mgp_init_module(struct mgp_module *module, struct mgp_memory *memory) {
  struct mgp_proc *wcc_proc = mgp_module_add_read_procedure(module, "get", Weak);
  if (!wcc_proc) return 1;
<<<<<<< HEAD
  if (!mgp_proc_add_result(wcc_proc, field_component_id, mgp_type_int())) return 1;
  if (!mgp_proc_add_result(wcc_proc, field_vertex, mgp_type_node())) return 1;
=======

  if (!mgp_proc_add_result(wcc_proc, kFieldVertex, mgp_type_node())) return 1;
  if (!mgp_proc_add_result(wcc_proc, kFieldComponentId, mgp_type_int())) return 1;

>>>>>>> 9f81d05d
  return 0;
}

extern "C" int mgp_shutdown_module() { return 0; }<|MERGE_RESOLUTION|>--- conflicted
+++ resolved
@@ -17,33 +17,19 @@
     throw mg_exception::NotEnoughMemoryException();
   }
 
-<<<<<<< HEAD
-  mg_utility::InsertNodeValueResult(graph, record, field_vertex, vertex_id, memory);
-  mg_utility::InsertIntValueResult(record, field_component_id, component_id, memory);
-=======
   mg_utility::InsertNodeValueResult(graph, record, kFieldVertex, vertex_id, memory);
   mg_utility::InsertIntValueResult(record, kFieldComponentId, component_id, memory);
->>>>>>> 9f81d05d
 }
 
 /// Finds weakly connected components of a graph.
 ///
 /// Time complexity: O(|V|+|E|)
-<<<<<<< HEAD
 static void Weak(const mgp_list *args, const mgp_graph *memgraph_graph, mgp_result *result, mgp_memory *memory) {
   try {
     auto graph = mg_utility::GetGraphView(memgraph_graph, result, memory, mg_graph::GraphType::kDirectedGraph);
-=======
-void Weak(const mgp_list *args, const mgp_graph *memgraph_graph, mgp_result *result, mgp_memory *memory) {
-  try {
-    auto graph = mg_utility::GetGraphView(memgraph_graph, result, memory, mg_graph::GraphType::kUndirectedGraph);
->>>>>>> 9f81d05d
-
     std::unordered_map<std::uint64_t, std::uint64_t> vertex_component;
     std::uint64_t curr_component = 0;
     for (auto vertex : graph->Nodes()) {
-      if (vertex_component.find(vertex.id) != vertex_component.end()) continue;
-
       // Run BFS from current vertex.
       std::queue<std::uint64_t> q;
 
@@ -68,17 +54,9 @@
       ++curr_component;
     }
 
-<<<<<<< HEAD
-    for (const auto &p : vertex_component) {
-      auto vertex_id = graph->GetMemgraphNodeId(p.first);
-      auto component_id = p.second;
-
-      InsertWeaklyComponentResult(memgraph_graph, result, memory, component_id, vertex_id);
-=======
     for (const auto [vertex_id, component_id] : vertex_component) {
       // Insert each weakly component record
       InsertWeaklyComponentResult(memgraph_graph, result, memory, component_id, graph->GetMemgraphNodeId(vertex_id));
->>>>>>> 9f81d05d
     }
   } catch (const std::exception &e) {
     // We must not let any exceptions out of our module.
@@ -91,15 +69,10 @@
 extern "C" int mgp_init_module(struct mgp_module *module, struct mgp_memory *memory) {
   struct mgp_proc *wcc_proc = mgp_module_add_read_procedure(module, "get", Weak);
   if (!wcc_proc) return 1;
-<<<<<<< HEAD
-  if (!mgp_proc_add_result(wcc_proc, field_component_id, mgp_type_int())) return 1;
-  if (!mgp_proc_add_result(wcc_proc, field_vertex, mgp_type_node())) return 1;
-=======
 
   if (!mgp_proc_add_result(wcc_proc, kFieldVertex, mgp_type_node())) return 1;
   if (!mgp_proc_add_result(wcc_proc, kFieldComponentId, mgp_type_int())) return 1;
 
->>>>>>> 9f81d05d
   return 0;
 }
 
